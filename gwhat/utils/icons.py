# -*- coding: utf-8 -*-
# -----------------------------------------------------------------------------
# Copyright © GWHAT Project Contributors
# https://github.com/jnsebgosselin/gwhat
#
# This file is part of GWHAT (Ground-Water Hydrograph Analysis Toolbox).
# Licensed under the terms of the GNU General Public License.
# -----------------------------------------------------------------------------

# ---- Standard library imports
import os
import os.path as osp

<<<<<<< HEAD
from qtapputils.icons import *
import qtapputils.icons
=======
from qtapputils.icons import IconManager
>>>>>>> c37290d8
from qtapputils.colors import DEFAULT_ICON_COLOR
from gwhat.config.gui import GREEN, RED

# ---- Local imports
from gwhat import __rootdir__

DIRNAME = os.path.join(__rootdir__, 'ressources', 'icons_png')
GWHAT_ICONS = {
    'master': 'WHAT',
    'expand_range_vert': 'expand_range_vert',
    'calc_brf': 'start',
    'setup': 'page_setup',
    'openFolder': 'folder',
    'clear': 'clear-search',
    'importFile': 'open_project',
    'download': 'download',
    'tridown': 'triangle_down',
    'triright': 'triangle_right',
    'go_previous': 'go-previous',
    'go_next': 'go-next',
    'go_last': 'go-last',
    'go_first': 'go-first',
    'go_up': 'go-up',
    'play': 'start',
    'forward': 'start_all',
    'refresh': 'refresh',
    'stop': 'process-stop',
    'settings': 'settings',
    'staList': 'note',
    'add2list': 'add2list',
    'todate': 'calendar_todate',
    'fromdate': 'calendar_fromdate',
    'select_range': 'select_range',
    'toggleMode': 'toggleMode2',
    'undo': 'undo',
    'mrc_calc': 'MRCalc',
    'erase2': 'erase2',
    'showDataDots': 'show_datadots',
    'stratigraphy': 'stratigraphy',
    'recharge': 'recharge',
    'page_setup': 'page_setup',
    'fit_y': 'fit_y',
    'fit_x': 'fit_x',
    'save_graph_config': 'save_config',
    'load_graph_config': 'load_config',
    'closest_meteo': 'closest_meteo',
    'draw_hydrograph': 'stock_image',
    'meteo': 'meteo',
    'work': 'work',
    'color_picker': 'color_picker',
    'merge_data': 'merge_data',
    'fill_data': 'fill_data',
    'fill_all_data': 'fill_all_data',
    'showGrid': 'grid',
    'export_data': 'export-data',
    'show_glue_wl': 'show_glue_wl',
    'show_meteo': 'show_meteo',
    'manual_measures': 'manual_measures',
    'rect_select': 'rect_select',
    'rect_select_clear': 'rect_select_clear'
    }
<<<<<<< HEAD
qtapputils.icons.LOCAL_ICONS.update({
    key: osp.join(DIRNAME, val) for key, val in GWHAT_ICONS.items()})

qtapputils.icons.QTA_ICONS.update({
=======

LOCAL_ICONS = {
    key: osp.join(DIRNAME, val) for key, val in GWHAT_ICONS.items()}

QTA_ICONS = {
    'arrow_left': [
        ('mdi.arrow-left-thick',),
        {'scale_factor': 1.2}],
    'arrow_right': [
        ('mdi.arrow-right-thick',),
        {'scale_factor': 1.2}],
    'arrow_up': [
        ('mdi.arrow-up-thick',),
        {'scale_factor': 1.2}],
    'arrow_down': [
        ('mdi.arrow-down-thick',),
        {'scale_factor': 1.2}],
>>>>>>> c37290d8
    'calendar': [
        ('mdi.calendar-question',),
        {'scale_factor': 1.3}],
    'clear_changes': [
        ('mdi.close-circle-outline',),
        {'color': RED, 'scale_factor': 1.3}],
    'close': [
        ('mdi.close-thick',),
        {'scale_factor': 1.3}],
    'close_all': [
        ('fa.close', 'fa.close', 'fa.close'),
        {'options': [{'scale_factor': 0.6,
                      'offset': (0.3, -0.3),
                      'color': DEFAULT_ICON_COLOR},
                     {'scale_factor': 0.6,
                      'offset': (-0.3, -0.3),
                      'color': DEFAULT_ICON_COLOR},
                     {'scale_factor': 0.6,
                      'offset': (0.3, 0.3),
                      'color': DEFAULT_ICON_COLOR}]}],
    'console': [
        ('mdi.console',),
        {'scale_factor': 1.3}],
    'content_duplicate': [
        ('mdi.content-duplicate',),
        {'scale_factor': 1.2}],
    'commit_changes': [
        ('mdi.check-circle-outline',),
        {'color': GREEN, 'scale_factor': 1.3}],
    'copy_clipboard': [
        ('mdi.content-copy',),
        {'scale_factor': 1.2}],
    'delete_data': [
        ('mdi.delete-forever',),
        {'scale_factor': 1.4}],
    'erase_data': [
        ('mdi.eraser',),
        {'scale_factor': 1.3}],
    'expand_all': [
        ('mdi.arrow-expand-all',),
        {'scale_factor': 1.3}],
    'folder_open': [
        ('mdi.folder-open',),
        {'scale_factor': 1.3}],
    'home': [
        ('mdi.home',),
        {'scale_factor': 1.3}],
    'info': [
        ('mdi.information-outline',),
        {'scale_factor': 1.3}],
    'information': [
        ('mdi.information-variant',),
        {'scale_factor': 1.3}],
    'language': [
        ('mdi.web',),
        {'scale_factor': 1.3}],
    'link': [
        ('mdi.link',),
        {'rotated': 90}],
    'link_off': [
        ('mdi.link-off',),
        {'rotated': 90}],
    'pencil_add': [
        ('mdi.pencil-plus',),
        {'scale_factor': 1.2}],
    'pencil_del': [
        ('mdi.pencil-minus',),
        {'scale_factor': 1.2}],
    'pan': [
        ('mdi.pan',),
        {'scale_factor': 1.3}],
    'play_start': [
        ('mdi.play',),
        {'color': GREEN, 'scale_factor': 1.5}],
    'report_bug': [
        ('mdi.bug',),
        {'scale_factor': 1.4}],
    'save': [
        ('fa.save',),
        {'scale_factor': 1.3}],
    'search': [
        ('fa5s.search',)],
    'square': [
        ('mdi.square-outline',),
        ],
    'tria_down': [
        ('mdi.triangle-outline',),
        {'rotated': 180}],
    'tria_up': [
        ('mdi.triangle-outline',),
        ],
    'undo_changes': [
        ('mdi.undo-variant',),
        {'scale_factor': 1.3}],
    'zoom_in': [
        ('mdi.plus-circle-outline',),
        {'scale_factor': 1.2}],
    'zoom_out': [
        ('mdi.minus-circle-outline',),
        {'scale_factor': 1.2}],
    'zoom_to_rect': [
        ('mdi.selection-search',),
        {'scale_factor': 1.2}],
    }

ICOM = IconManager(qta_icons=QTA_ICONS, local_icons=LOCAL_ICONS)

get_icon = ICOM.get_icon
get_iconsize = ICOM.get_iconsize
get_standard_icon = ICOM.get_standard_icon
get_standard_iconsize = ICOM.get_standard_iconsize<|MERGE_RESOLUTION|>--- conflicted
+++ resolved
@@ -11,12 +11,7 @@
 import os
 import os.path as osp
 
-<<<<<<< HEAD
-from qtapputils.icons import *
-import qtapputils.icons
-=======
 from qtapputils.icons import IconManager
->>>>>>> c37290d8
 from qtapputils.colors import DEFAULT_ICON_COLOR
 from gwhat.config.gui import GREEN, RED
 
@@ -78,12 +73,6 @@
     'rect_select': 'rect_select',
     'rect_select_clear': 'rect_select_clear'
     }
-<<<<<<< HEAD
-qtapputils.icons.LOCAL_ICONS.update({
-    key: osp.join(DIRNAME, val) for key, val in GWHAT_ICONS.items()})
-
-qtapputils.icons.QTA_ICONS.update({
-=======
 
 LOCAL_ICONS = {
     key: osp.join(DIRNAME, val) for key, val in GWHAT_ICONS.items()}
@@ -101,7 +90,6 @@
     'arrow_down': [
         ('mdi.arrow-down-thick',),
         {'scale_factor': 1.2}],
->>>>>>> c37290d8
     'calendar': [
         ('mdi.calendar-question',),
         {'scale_factor': 1.3}],
