--- conflicted
+++ resolved
@@ -227,11 +227,7 @@
     def close_projet(self):
         """Close the currently opened hdf5 project file."""
         if self.projet is not None:
-<<<<<<< HEAD
             self.projet.repack_project_file(reload=False)
-=======
-            self.projet.close()
->>>>>>> 6b17aebf
             self.projet = None
 
     def show_newproject_dialog(self):
